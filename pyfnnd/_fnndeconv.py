--- conflicted
+++ resolved
@@ -61,16 +61,10 @@
     pass
 
 
-<<<<<<< HEAD
-def deconvolve(F, C0=None, theta0=None, dt=0.02, fr=0.1, tau=4.5,
-               learn_theta=(0, 0, 0, 0, 0), params_tol=1E-6, spikes_tol=1E-6,
-               params_maxiter=20, spikes_maxiter=100, verbosity=0, plot=False):
-=======
 def deconvolve(F, C0=None, theta0=((None,) * 5), dt=0.02, rate=0.5, tau=1.,
                learn_theta=((0,) * 5), params_tol=1E-3, spikes_tol=1E-3,
                params_maxiter=20, spikes_maxiter=100, verbosity=0, plot=False,
                frame_shape=None):
->>>>>>> afdf7628
     """
     Fast Non-Negative Deconvolution
     ---------------------------------------------------------------------------
@@ -104,20 +98,12 @@
     dt: float scalar
         duration of each time bin (s)
 
-<<<<<<< HEAD
-    fr: float scalar
-        approximate firing rate (Hz), only used if theta0 is not given
-
-    tau: float scalar
-        approximate decay time constant (s), only used if theta0 is not given
-=======
     rate: float scalar
         estimate of mean firing rate (Hz), ignored if theta0[3] is not None
 
     tau: float scalar
         estimate of calcium decay time constant (s), ignored if theta0[4] is
         not None
->>>>>>> afdf7628
 
     learn_theta: len(5) bool sequence
         specifies which of the model parameters to attempt learn via pseudo-EM
@@ -173,47 +159,25 @@
 
     tstart = time.time()
 
-    F = F.astype(DTYPE)
     F = np.atleast_2d(F)
     npix, nt = F.shape
 
-    # ensure that F is non-negative
+    # ensure that C_hat is non-negative
     offset = F.min() - EPS
     F = F - offset
 
-<<<<<<< HEAD
-    if theta0 is None:
-        theta = _init_theta(F, dt, fr=fr, tau=tau)
-    else:
-        sigma, alpha, beta, lamb, gamma = theta0
-        # beta absorbs the offset
-        beta = beta - offset
-        theta = sigma, alpha, beta, lamb, gamma
-=======
     theta = _init_theta(F, theta0, offset, dt=dt, rate=rate, tau=tau)
->>>>>>> afdf7628
 
     sigma, alpha, beta, lamb, gamma = theta
 
     if C0 is None:
 
-<<<<<<< HEAD
-        # smooth the raw fluorescence over time
-        Fsmooth = _boxcar(F, dt=dt, avg_win=(100 * dt))
-
-        # initial estimate of the calcium concentration, based on the alpha and
-        # beta params (an average of the baseline-subtracted fluorescence,
-        # weighted by the reciprocal of the pixel mask)
-        C0 = (1. / alpha).dot(Fsmooth - beta[:, None]) / npix
-
-=======
         # let n0 be a uniform vector of estimated mean spike probability, then
         # push this through the forward model to get C0. this way C0 is
         # guaranteed not to result in negative spike probabities in n_hat on
         # the first iteration.
         n0 = lamb * dt * np.ones(nt)
         C0 = signal.lfilter(np.r_[1.], np.r_[1., -gamma], n0, axis=0)
->>>>>>> afdf7628
 
     # if we're not learning the parameters, this step is all we need to do
     n_hat, C_hat, LL = _get_MAP_spikes(F, C0, theta, dt, spikes_tol,
@@ -345,12 +309,7 @@
     return n_hat, C_hat, LL, theta
 
 
-<<<<<<< HEAD
-def _estimate_MAP_spikes(F, C_hat, theta, dt, tol=1E-6, maxiter=100,
-                         verbosity=0):
-=======
-def _get_MAP_spikes(F, C_hat, theta, dt, tol=1E-3, maxiter=100, verbosity=0):
->>>>>>> afdf7628
+def _estimate_MAP_spikes(F, C_hat, theta, dt, tol=1E-6, maxiter=100, verbosity=0):
     """
     Used internally by deconvolve to compute the maximum a posteriori
     spike train for a given set of fluorescence traces and model parameters.
@@ -589,11 +548,7 @@
     return (sigma, alpha, beta, lamb, gamma)
 
 
-<<<<<<< HEAD
-def _init_theta(F, dt=0.02, fr=0.5, tau=1.0):
-=======
-def _init_theta(F, theta0, offset, dt=0.02, rate=1., tau=1.0):
->>>>>>> afdf7628
+def _init_theta(F, dt=0.02, hz=0.5, tau=1.0):
 
     npix, nt = F.shape
     sigma, alpha, beta, lamb, gamma = theta0
@@ -624,14 +579,8 @@
         # beta should absorb the offset parameter
         beta = np.atleast_1d(beta - offset)
 
-<<<<<<< HEAD
     # rate parameter
-    lamb = fr                               # scalar
-=======
-    # firing rate
-    if lamb is None:
-        lamb = rate                             # scalar
->>>>>>> afdf7628
+    lamb = hz                               # scalar
 
     # decay parameter (fraction of remaining fluorescence after one time step)
     if gamma is None:
